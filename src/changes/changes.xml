<?xml version="1.0"?>
<!--
     Licensed to the Apache Software Foundation (ASF) under one or more
     contributor license agreements.  See the NOTICE file distributed with
     this work for additional information regarding copyright ownership.
     The ASF licenses this file to You under the Apache License, Version 2.0
     (the "License"); you may not use this file except in compliance with
     the License.  You may obtain a copy of the License at

          http://www.apache.org/licenses/LICENSE-2.0

     Unless required by applicable law or agreed to in writing, software
     distributed under the License is distributed on an "AS IS" BASIS,
     WITHOUT WARRANTIES OR CONDITIONS OF ANY KIND, either express or implied.
     See the License for the specific language governing permissions and
     limitations under the License.
  -->
<document>
  <properties>
    <title>Apache Commons Text Changes</title>
  </properties>
  <body>

  <release version="1.0" date="tba" description="tba">
<<<<<<< HEAD
    <action issue="TEXT-23" type="add" dev="chtompki">Moving from commons-lang, the package org.apache.commons.lang3.text</action>
=======
    <action issue="TEXT-10" type="add" dev="kinow" due-to="Don Jeba">A more complex Levenshtein distance</action>
>>>>>>> c8a803c2
    <action issue="TEXT-24" type="add" dev="chtompki">Add coveralls and Travis.ci integration</action>
    <action issue="TEXT-19" type="add" dev="kinow" due-to="Eyal Allweil">Add alphabet converter</action>
    <action issue="TEXT-13" type="add" dev="kinow">Create Commons Text logo</action>
    <action issue="TEXT-16" type="update" dev="britter">Improve HumanNameParser</action>
    <action issue="TEXT-5" type="fix" dev="kinow">IP clearance for the names package</action>
    <action issue="TEXT-7" type="add" dev="kinow">Write user guide</action>
    <action issue="TEXT-11" type="fix" dev="kinow">Work on the string metric, distance, and similarity definitions for the project</action>
    <action issue="TEXT-15" type="add" dev="kinow">Human name parser</action>
    <action issue="TEXT-12" type="fix" dev="kinow" due-to="Jonathan baker">Create StringDistanceFrom class that contains a StringMetric and the "left" side string.  This would have a method that accepts the "right" side string to test.</action>
    <action issue="TEXT-3" type="add" dev="kinow">Add Cosine Similarity and Cosine Distance</action>
    <action issue="TEXT-8" type="fix" dev="kinow" due-to="Jonathan Baker">Change (R) StringMetric.compare(CS left, CS right) to "apply" so that it is consistent with BiFunction.</action>
    <action issue="TEXT-6" type="fix" dev="kinow" due-to="Jonathan Baker">Allow extra information (e.g. Levenshtein threshold) to be stored as (final) fields in the StringMetric instance.</action>
    <action issue="TEXT-4" type="add" dev="kinow">Port Myers algorithm from [collections]</action>
    <action issue="TEXT-1" type="add" dev="kinow">Add Hamming distance</action>
    <action issue="TEXT-9" type="add" dev="kinow" due-to="britter">Incorporate String algorithms from Commons Lang</action>
  </release>

  </body>
</document><|MERGE_RESOLUTION|>--- conflicted
+++ resolved
@@ -22,11 +22,8 @@
   <body>
 
   <release version="1.0" date="tba" description="tba">
-<<<<<<< HEAD
     <action issue="TEXT-23" type="add" dev="chtompki">Moving from commons-lang, the package org.apache.commons.lang3.text</action>
-=======
     <action issue="TEXT-10" type="add" dev="kinow" due-to="Don Jeba">A more complex Levenshtein distance</action>
->>>>>>> c8a803c2
     <action issue="TEXT-24" type="add" dev="chtompki">Add coveralls and Travis.ci integration</action>
     <action issue="TEXT-19" type="add" dev="kinow" due-to="Eyal Allweil">Add alphabet converter</action>
     <action issue="TEXT-13" type="add" dev="kinow">Create Commons Text logo</action>
